'use strict';
const net = require('net');
const consts = require('../constants');
const helpers = require('../helpers');
const ClientStreamProcessor  = require('./client_stream_processor');
const CommandProcessor = require('./command_processor');
const TransactionMirror = require('./transaction_mirror');

class CacheServer {
    /**
     *
     * @param {CacheBase} cache
     * @param {Object} options
     */
    constructor(cache, options) {
        this._cache = cache;
        this._errCallback = null;

        this._port = options.port;
        if (!options.port && options.port !== 0)
            this._port = consts.DEFAULT_PORT;

        this._server = null;
        this._mirrors = [];

        if(options.mirror) {
            options.mirror = [].concat(options.mirror);
            this._mirrors = options.mirror.map(m => new TransactionMirror(m, cache));
        }

        this._clientRecorder = options.clientRecorder || null;
        this._allowIpv6 = options.allowIpv6;
    }

    /**
     *
     * @returns {boolean}
     */
    get isRecordingClient() {
        return this._clientRecorder !== null;
    }

    /**
     *
     * @returns {*}
     */
    get port() {
        return (this._server && this._server.listening)
            ? this._server.address().port
            : this._port;
    }

    /**
     *
     * @returns {CacheBase|*}
     */
    get cache() {
        return this._cache;
    }

    /**
     *
     * @returns {net.Server}
     */
    get server() {
        return this._server;
    }

    /**
     *
     * @returns {Array|*}
     */
    get mirrors() {
        return this._mirrors;
    }

    /**
     *
     * @param {Function} cb
     */
    set errCallback(cb) {
        this._errCallback = cb;
    }

    /**
     * start the cache server
     *
     * @param errCallback error callback (optional)
     */
    start(errCallback) {
        this.errCallback = errCallback;

        this._server = net.createServer(socket => {
            helpers.log(consts.LOG_INFO, `${socket.remoteAddress}:${socket.remotePort} connected.`);

            const cmdProc = new CommandProcessor(this.cache);
            const streamProc = new ClientStreamProcessor({clientAddress: `${socket.remoteAddress}:${socket.remotePort}`});

            const mirrors = this._mirrors;
            if(mirrors.length > 0) {
                cmdProc.on('onTransactionEnd', (trx) => {
                    mirrors.forEach(m => m.queueTransaction(trx));
                });
            }

            socket.on('close', () => {
<<<<<<< HEAD
                    helpers.log(consts.LOG_TEST, `${socket.remoteAddress}:${socket.remotePort} closed connection.`);
                    socket.unpipe();
                    streamProc.unpipe();
                    cmdProc.unpipe();
=======
                    helpers.log(consts.LOG_INFO, `${socket.remoteAddress}:${socket.remotePort} closed connection.`);
                    socket.unpipe(streamProc);
                    streamProc.unpipe(cmdProc);
                    cmdProc.unpipe(socket);
>>>>>>> bef32e05
                }).on('error', err => {
                    helpers.log(consts.LOG_ERR, err);
                });

                if(this._clientRecorder)
                    socket.pipe(this._clientRecorder); // Record the incoming byte stream to disk (or pass through if disabled)

                socket.pipe(streamProc)     // Transform the incoming byte stream into commands and file data
                    .pipe(cmdProc)          // Execute commands and interface with the cache module
                    .pipe(socket);          // Connect back to socket to send files

            socket['commandProcessor'] = cmdProc;
        }).on('error', err => {
            if (err.code === 'EADDRINUSE') {
                helpers.log(consts.LOG_ERR, `Port ${this.port} is already in use...`);
            }

            if (this._errCallback && typeof(this._errCallback === 'function')) { this._errCallback(err); }
        });

        return new Promise(resolve => {
            if(this._allowIpv6) {
                this._server.listen(this.port, () => resolve());
            }
            else {
                this._server.listen(this.port, "0.0.0.0", () => resolve());
            }
            
        });
    };

    stop() {
        return new Promise((resolve, reject) => {
            if(!this._server || !this._server.listening) return resolve();
            this._server.close(err => {
                err ? reject(err) : resolve();
            });
        });
    }
}

module.exports = CacheServer;<|MERGE_RESOLUTION|>--- conflicted
+++ resolved
@@ -104,17 +104,10 @@
             }
 
             socket.on('close', () => {
-<<<<<<< HEAD
-                    helpers.log(consts.LOG_TEST, `${socket.remoteAddress}:${socket.remotePort} closed connection.`);
+                    helpers.log(consts.LOG_INFO, `${socket.remoteAddress}:${socket.remotePort} closed connection.`);
                     socket.unpipe();
                     streamProc.unpipe();
                     cmdProc.unpipe();
-=======
-                    helpers.log(consts.LOG_INFO, `${socket.remoteAddress}:${socket.remotePort} closed connection.`);
-                    socket.unpipe(streamProc);
-                    streamProc.unpipe(cmdProc);
-                    cmdProc.unpipe(socket);
->>>>>>> bef32e05
                 }).on('error', err => {
                     helpers.log(consts.LOG_ERR, err);
                 });
